--- conflicted
+++ resolved
@@ -1,12 +1,6 @@
-<<<<<<< HEAD
 from pydantic import BaseModel
-from enum import Enum
-=======
-
-from pydantic import BaseModel, ValidationError
 from pydantic.functional_validators import AfterValidator
 from typing_extensions import Annotated
->>>>>>> d571eebe
 
 class Lithology(BaseModel):
     lith_id: int
@@ -57,9 +51,8 @@
 
 class Location(BaseModel):
     name: str
-<<<<<<< HEAD
-    lat: float | None
-    lon: float | None
+    lat: Latitude | None
+    lon: Longitude | None
 
 
 class RelationshipTriples(BaseModel):
@@ -70,7 +63,3 @@
 class GraphOutput(BaseModel):
     """LLM output should follow this format."""
     triplets: list[RelationshipTriples]
-=======
-    lat: Latitude | None
-    lon: Longitude | None
->>>>>>> d571eebe
