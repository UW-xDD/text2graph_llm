--- conflicted
+++ resolved
@@ -7,13 +7,8 @@
 description = "convert text to graph with llm"
 dynamic = ["version"]
 authors = [
-<<<<<<< HEAD
   { name = "Jason Lo", email = "lcmjlo@gmail.com" },
   { name = "Iain McConnell" },
-=======
-  {name = "Jason Lo", email = "lcmjlo@gmail.com"},
-  {name = "Iain McConnell", email = "leaflesiongenerator@gmail.com"},
->>>>>>> 3a1908f8
 ]
 readme = "README.md"
 license = { file = "LICENSE" }
@@ -30,13 +25,8 @@
   "tqdm == 4.66.1",
   "tenacity == 8.2.3",
   "rdflib == 7.0.0",
-<<<<<<< HEAD
-  "pre-commit == 3.7.0",
   "sentence-transformers==2.6.1",
   "weaviate-client",
-=======
-  "sentence-transformers==2.6.1"
->>>>>>> 3a1908f8
 ]
 
 [project.urls]
@@ -46,10 +36,7 @@
 path = "text2graph/__init__.py"
 
 [tool.hatch.build.targets.wheel]
-<<<<<<< HEAD
 include = ["text2graph/*.py", "text2graph/binaries/*"]
-=======
-include = ["text2graph/*.py"]
 
 [project.optional-dependencies]
 dev = [
@@ -57,5 +44,4 @@
     "pytest==7.4.4",
     "pytest-httpx==0.27.0",
     "pytest-asyncio==0.23.6"
-]
->>>>>>> 3a1908f8
+]