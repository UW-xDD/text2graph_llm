import logging
import os
from contextlib import asynccontextmanager

import engine
from fastapi import Depends, FastAPI, HTTPException, status
from fastapi.security import APIKeyHeader
from pydantic import BaseModel
<<<<<<< HEAD

from text2graph.schema import Provenance
=======
>>>>>>> ee608966

logging.basicConfig(level=logging.INFO)


@asynccontextmanager
async def lifespan(app: FastAPI):
    engine.generate_known_entity_embeddings()
    yield


app = FastAPI(title="Text2Graph API", version="0.0.3", lifespan=lifespan)

# Api-Key Authentication
API_KEY = os.getenv("API_KEY")
api_key_header = APIKeyHeader(name="Api-Key")


async def has_valid_api_key(api_key_header: str = Depends(api_key_header)):
    if api_key_header != API_KEY:
        raise HTTPException(
            status_code=status.HTTP_403_FORBIDDEN, detail="Invalid API Key"
        )
    return api_key_header


# Data models
class GraphRequest(BaseModel):
    text: str
    model: str = "mixtral"
<<<<<<< HEAD
    doc_ids: list[str] | None = None
    provenance: Provenance | None = None
=======
>>>>>>> ee608966


@app.get("/", tags=["Documentation"])
async def root():
    return {
        "message": "Text2Graph API. Use /llm_graph or /gnn_graph for generating graphs."
    }


@app.post(
    "/llm_graph",
    dependencies=[Depends(has_valid_api_key)],
    tags=["LLM"],
)
async def llm_graph(request: GraphRequest):
    logging.info(f"Received request: {request}")
    try:
        return await engine.llm_graph(**request.model_dump())
    except Exception as error:
        logging.error(f"Failed to process request: {error}")
        raise HTTPException(
            status_code=status.HTTP_500_INTERNAL_SERVER_ERROR, detail=error
        )<|MERGE_RESOLUTION|>--- conflicted
+++ resolved
@@ -6,11 +6,9 @@
 from fastapi import Depends, FastAPI, HTTPException, status
 from fastapi.security import APIKeyHeader
 from pydantic import BaseModel
-<<<<<<< HEAD
 
 from text2graph.schema import Provenance
-=======
->>>>>>> ee608966
+
 
 logging.basicConfig(level=logging.INFO)
 
@@ -40,11 +38,8 @@
 class GraphRequest(BaseModel):
     text: str
     model: str = "mixtral"
-<<<<<<< HEAD
     doc_ids: list[str] | None = None
     provenance: Provenance | None = None
-=======
->>>>>>> ee608966
 
 
 @app.get("/", tags=["Documentation"])
